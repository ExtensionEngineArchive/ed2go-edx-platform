;(function (define, undefined) {
    'use strict';
    define(['gettext', 'jquery', 'underscore', 'backbone', 'js/views/message_banner'],
        function (gettext, $, _, Backbone, MessageBannerView) {

        return Backbone.View.extend({
            errorMessage: gettext('An error has occurred. Please try again.'),

            srAddBookmarkText: gettext('Click to add'),
            srRemoveBookmarkText: gettext('Click to remove'),

            events: {
                'click': 'toggleBookmark'
            },

            showBannerInterval: 5000,   // time in ms

            initialize: function (options) {
                this.apiUrl = options.apiUrl;
                this.bookmarkId = options.bookmarkId;
                this.bookmarked = options.bookmarked;
                this.usageId = options.usageId;
                this.setBookmarkState(this.bookmarked);
            },

            toggleBookmark: function(event) {
                event.preventDefault();

                this.$el.prop('disabled', true);

                if (this.$el.hasClass('bookmarked')) {
                    this.removeBookmark();
                } else {
                    this.addBookmark();
                }
            },

            addBookmark: function() {
                var view = this;
                $.ajax({
                    data: {usage_id: view.usageId},
                    type: "POST",
                    url: view.apiUrl,
                    dataType: 'json',
                    success: function () {
                        view.$el.trigger('bookmark:add');
                        view.setBookmarkState(true);
                    },
                    error: function (jqXHR) {
<<<<<<< HEAD
                        var response = jqXHR.responseText ? JSON.parse(jqXHR.responseText) : '';
                        var userMessage = response ? response.user_message : '';
                        view.showError(userMessage);
                    },
                    complete: function () {
                        view.$el.prop('disabled', false);
=======
                        try {
                            var response = jqXHR.responseText ? JSON.parse(jqXHR.responseText) : '';
                            var userMessage = response ? response.user_message : '';
                            view.showError(userMessage);
                        }
                        catch(err) {
                            view.showError();
                        }
>>>>>>> 8d066796
                    }
                });
            },

            removeBookmark: function() {
                var view = this;
                var deleteUrl = view.apiUrl + view.bookmarkId + '/';

                $.ajax({
                    type: "DELETE",
                    url: deleteUrl,
                    success: function () {
                        view.$el.trigger('bookmark:remove');
                        view.setBookmarkState(false);
                    },
                    error: function() {
                        view.showError();
                    },
                    complete: function() {
                        view.$el.prop('disabled', false);
                    }
                });
            },

            setBookmarkState: function(bookmarked) {
                if (bookmarked) {
                    this.$el.addClass('bookmarked');
                    this.$el.attr('aria-pressed', 'true');
                    this.$el.find('.bookmark-sr').text(this.srRemoveBookmarkText);
                } else {
                    this.$el.removeClass('bookmarked');
                    this.$el.attr('aria-pressed', 'false');
                    this.$el.find('.bookmark-sr').text(this.srAddBookmarkText);
                }
            },

            showError: function (errorText) {
                var errorMsg = errorText || this.errorMessage;

                if (!this.messageView) {
                    this.messageView = new MessageBannerView({
                        el: $('.message-banner'),
                        type: 'error'
                    });
                }
                this.messageView.showMessage(errorMsg);

                // Hide message automatically after some interval
                setTimeout(_.bind(function () {
                    this.messageView.hideMessage();
                }, this), this.showBannerInterval);
            }
        });
    });
}).call(this, define || RequireJS.define);<|MERGE_RESOLUTION|>--- conflicted
+++ resolved
@@ -47,14 +47,6 @@
                         view.setBookmarkState(true);
                     },
                     error: function (jqXHR) {
-<<<<<<< HEAD
-                        var response = jqXHR.responseText ? JSON.parse(jqXHR.responseText) : '';
-                        var userMessage = response ? response.user_message : '';
-                        view.showError(userMessage);
-                    },
-                    complete: function () {
-                        view.$el.prop('disabled', false);
-=======
                         try {
                             var response = jqXHR.responseText ? JSON.parse(jqXHR.responseText) : '';
                             var userMessage = response ? response.user_message : '';
@@ -63,7 +55,9 @@
                         catch(err) {
                             view.showError();
                         }
->>>>>>> 8d066796
+                    },
+                    complete: function () {
+                        view.$el.prop('disabled', false);
                     }
                 });
             },
